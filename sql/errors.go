// Copyright 2020-2021 Dolthub, Inc.
//
// Licensed under the Apache License, Version 2.0 (the "License");
// you may not use this file except in compliance with the License.
// You may obtain a copy of the License at
//
//     http://www.apache.org/licenses/LICENSE-2.0
//
// Unless required by applicable law or agreed to in writing, software
// distributed under the License is distributed on an "AS IS" BASIS,
// WITHOUT WARRANTIES OR CONDITIONS OF ANY KIND, either express or implied.
// See the License for the specific language governing permissions and
// limitations under the License.

package sql

import (
	"github.com/dolthub/vitess/go/mysql"
	"gopkg.in/src-d/go-errors.v1"
)

var (
	// ErrInvalidType is thrown when there is an unexpected type at some part of
	// the execution tree.
	ErrInvalidType = errors.NewKind("invalid type: %s")

	// ErrTableAlreadyExists is thrown when someone tries to create a
	// table with a name of an existing one
	ErrTableAlreadyExists = errors.NewKind("table with name %s already exists")

	// ErrTableNotFound is returned when the table is not available from the
	// current scope.
	ErrTableNotFound = errors.NewKind("table not found: %s")

	// ErrColumnNotFound is thrown when a column named cannot be found in scope
	ErrTableColumnNotFound = errors.NewKind("table %q does not have column %q")

	// ErrColumnNotFound is returned when the column does not exist in any
	// table in scope.
	ErrColumnNotFound = errors.NewKind("column %q could not be found in any table in scope")

	// ErrAmbiguousColumnName is returned when there is a column reference that
	// is present in more than one table.
	ErrAmbiguousColumnName = errors.NewKind("ambiguous column name %q, it's present in all these tables: %v")

	// ErrUnexpectedRowLength is thrown when the obtained row has more columns than the schema
	ErrUnexpectedRowLength = errors.NewKind("expected %d values, got %d")

	// ErrInvalidChildrenNumber is returned when the WithChildren method of a
	// node or expression is called with an invalid number of arguments.
	ErrInvalidChildrenNumber = errors.NewKind("%T: invalid children number, got %d, expected %d")

	// ErrInvalidChildType is returned when the WithChildren method of a
	// node or expression is called with an invalid child type. This error is indicative of a bug.
	ErrInvalidChildType = errors.NewKind("%T: invalid child type, got %T, expected %T")

	// ErrDeleteRowNotFound
	ErrDeleteRowNotFound = errors.NewKind("row was not found when attempting to delete")

	// ErrDuplicateAlias should be returned when a query contains a duplicate alias / table name.
	ErrDuplicateAliasOrTable = errors.NewKind("Not unique table/alias: %s")

	// ErrPrimaryKeyViolation is returned when a primary key constraint is violated
	ErrPrimaryKeyViolation = errors.NewKind("duplicate primary key given: %s")

	// ErrUniqueKeyViolation is returned when a unique key constraint is violated
	ErrUniqueKeyViolation = errors.NewKind("duplicate unique key given: %s")

	// ErrMisusedAlias is returned when a alias is defined and used in the same projection.
	ErrMisusedAlias = errors.NewKind("column %q does not exist in scope, but there is an alias defined in" +
		" this projection with that name. Aliases cannot be used in the same projection they're defined in")

	// ErrInvalidAsOfExpression is returned when an expression for AS OF cannot be used
	ErrInvalidAsOfExpression = errors.NewKind("expression %s cannot be used in AS OF")

	// ErrIncompatibleDefaultType is returned when a provided default cannot be coerced into the type of the column
	ErrIncompatibleDefaultType = errors.NewKind("incompatible type for default value")

	// ErrInvalidTextBlobColumnDefault is returned when a column of type text/blob (or related) has a literal default set.
	ErrInvalidTextBlobColumnDefault = errors.NewKind("text/blob types may only have expression default values")

	// ErrInvalidColumnDefaultFunction is returned when an invalid function is used in a default value.
	ErrInvalidColumnDefaultFunction = errors.NewKind("function `%s` on column `%s` is not valid for usage in a default value")

	// ErrColumnDefaultDatetimeOnlyFunc is returned when a non datetime/timestamp column attempts to declare now/current_timestamp as a default value literal.
	ErrColumnDefaultDatetimeOnlyFunc = errors.NewKind("only datetime/timestamp may declare default values of now()/current_timestamp() without surrounding parentheses")

	// ErrColumnDefaultSubquery is returned when a default value contains a subquery.
	ErrColumnDefaultSubquery = errors.NewKind("default value on column `%s` may not contain subqueries")

	// ErrInvalidDefaultValueOrder is returned when a default value references a column that comes after it and contains a default expression.
	ErrInvalidDefaultValueOrder = errors.NewKind(`default value of column "%s" cannot refer to a column defined after it if those columns have an expression default value`)

	// ErrColumnDefaultReturnedNull is returned when a default expression evaluates to nil but the column is non-nullable.
	ErrColumnDefaultReturnedNull = errors.NewKind(`default value attempted to return null but column is non-nullable`)

	// ErrDropColumnReferencedInDefault is returned when a column cannot be dropped as it is referenced by another column's default value.
	ErrDropColumnReferencedInDefault = errors.NewKind(`cannot drop column "%s" as default value of column "%s" references it`)

	// ErrTriggersNotSupported is returned when attempting to create a trigger on a database that doesn't support them
	ErrTriggersNotSupported = errors.NewKind(`database "%s" doesn't support triggers`)

	// ErrTriggerCreateStatementInvalid is returned when a TriggerDatabase returns a CREATE TRIGGER statement that is invalid
	ErrTriggerCreateStatementInvalid = errors.NewKind(`Invalid CREATE TRIGGER statement: %s`)

	// ErrTriggerDoesNotExist is returned when a trigger does not exist.
	ErrTriggerDoesNotExist = errors.NewKind(`trigger "%s" does not exist`)

	// ErrTriggerTableInUse is returned when trigger execution calls for a table that invoked a trigger being updated by it
	ErrTriggerTableInUse = errors.NewKind("Can't update table %s in stored function/trigger because it is already used by statement which invoked this stored function/trigger")

	// ErrTriggerCannotBeDropped is returned when dropping a trigger would cause another trigger to reference a non-existent trigger.
	ErrTriggerCannotBeDropped = errors.NewKind(`trigger "%s" cannot be dropped as it is referenced by trigger "%s"`)

	// ErrUnknownSystemVariable is returned when a query references a system variable that doesn't exist
	ErrUnknownSystemVariable = errors.NewKind(`Unknown system variable '%s'`)

	// ErrInvalidUseOfOldNew is returned when a trigger attempts to make use of OLD or NEW references when they don't exist
	ErrInvalidUseOfOldNew = errors.NewKind("There is no %s row in on %s trigger")

	// ErrInvalidUpdateOfOldRow is returned when a trigger attempts to assign to an old row's value with SET
	ErrInvalidUpdateOfOldRow = errors.NewKind("Updating of old row is not allowed in trigger")

	// ErrInvalidUpdateInAfterTrigger is returned when a trigger attempts to assign to a new row in an AFTER trigger
	ErrInvalidUpdateInAfterTrigger = errors.NewKind("Updating of new row is not allowed in after trigger")

	// ErrUnboundPreparedStatementVariable is returned when a query is executed without a binding for one its variables.
	ErrUnboundPreparedStatementVariable = errors.NewKind(`unbound variable "%s" in query`)

	// ErrTruncateReferencedFromForeignKey is returned when a table is referenced in a foreign key and TRUNCATE is called on it.
	ErrTruncateReferencedFromForeignKey = errors.NewKind("cannot truncate table %s as it is referenced in foreign key %s on table %s")
<<<<<<< HEAD

	// ErrCannotCreateDatabaseExists is returned when a CREATE DATABASE is called on a table that already exists.
	ErrCannotCreateDatabaseExists = errors.NewKind("can't create database %s; database exists")

	// ErrCannotDropDatabaseDoesntExist is returned when a DROP DATABASE is callend when a table is dropped that doesn't exist.
	ErrCannotDropDatabaseDoesntExist = errors.NewKind("can't drop database %s; database doesn't exist")
)
=======
)

func CastSQLError(err error) (*mysql.SQLError, bool) {
	if err == nil {
		return nil, true
	}

	var code int
	var sqlState string = ""

	switch {
	case ErrTableNotFound.Is(err):
		code = mysql.ERNoSuchTable
	default:
		code = mysql.ERUnknownError
	}

	return mysql.NewSQLError(code, sqlState, err.Error()), false
}
>>>>>>> 4b47ce7c
<|MERGE_RESOLUTION|>--- conflicted
+++ resolved
@@ -129,15 +129,12 @@
 
 	// ErrTruncateReferencedFromForeignKey is returned when a table is referenced in a foreign key and TRUNCATE is called on it.
 	ErrTruncateReferencedFromForeignKey = errors.NewKind("cannot truncate table %s as it is referenced in foreign key %s on table %s")
-<<<<<<< HEAD
 
 	// ErrCannotCreateDatabaseExists is returned when a CREATE DATABASE is called on a table that already exists.
 	ErrCannotCreateDatabaseExists = errors.NewKind("can't create database %s; database exists")
 
 	// ErrCannotDropDatabaseDoesntExist is returned when a DROP DATABASE is callend when a table is dropped that doesn't exist.
 	ErrCannotDropDatabaseDoesntExist = errors.NewKind("can't drop database %s; database doesn't exist")
-)
-=======
 )
 
 func CastSQLError(err error) (*mysql.SQLError, bool) {
@@ -156,5 +153,4 @@
 	}
 
 	return mysql.NewSQLError(code, sqlState, err.Error()), false
-}
->>>>>>> 4b47ce7c
+}