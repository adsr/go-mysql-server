package function

import (
	"gopkg.in/src-d/go-mysql-server.v0/sql"
	"gopkg.in/src-d/go-mysql-server.v0/sql/expression/function/aggregation"
)

// Defaults is the function map with all the default functions.
var Defaults = sql.Functions{
	"count": sql.Function1(func(e sql.Expression) sql.Expression {
		return aggregation.NewCount(e)
	}),
	"min": sql.Function1(func(e sql.Expression) sql.Expression {
		return aggregation.NewMin(e)
	}),
	"max": sql.Function1(func(e sql.Expression) sql.Expression {
		return aggregation.NewMax(e)
	}),
	"avg": sql.Function1(func(e sql.Expression) sql.Expression {
		return aggregation.NewAvg(e)
	}),
	"sum": sql.Function1(func(e sql.Expression) sql.Expression {
		return aggregation.NewSum(e)
	}),
	"is_binary":    sql.Function1(NewIsBinary),
	"substring":    sql.FunctionN(NewSubstring),
	"year":         sql.Function1(NewYear),
	"month":        sql.Function1(NewMonth),
	"day":          sql.Function1(NewDay),
	"hour":         sql.Function1(NewHour),
	"minute":       sql.Function1(NewMinute),
	"second":       sql.Function1(NewSecond),
	"dayofyear":    sql.Function1(NewDayOfYear),
	"array_length": sql.Function1(NewArrayLength),
	"split":        sql.Function2(NewSplit),
	"concat":       sql.FunctionN(NewConcat),
<<<<<<< HEAD
	"lower": 		sql.Function1(NewLower),
	"upper": 		sql.Function1(NewUpper),
=======
	"ceiling":      sql.Function1(NewCeil),
	"ceil":         sql.Function1(NewCeil),
	"floor":        sql.Function1(NewFloor),
	"round":        sql.FunctionN(NewRound),
>>>>>>> b13c3eed
}<|MERGE_RESOLUTION|>--- conflicted
+++ resolved
@@ -34,13 +34,10 @@
 	"array_length": sql.Function1(NewArrayLength),
 	"split":        sql.Function2(NewSplit),
 	"concat":       sql.FunctionN(NewConcat),
-<<<<<<< HEAD
-	"lower": 		sql.Function1(NewLower),
-	"upper": 		sql.Function1(NewUpper),
-=======
+	"lower": 		    sql.Function1(NewLower),
+	"upper": 		    sql.Function1(NewUpper),
 	"ceiling":      sql.Function1(NewCeil),
 	"ceil":         sql.Function1(NewCeil),
 	"floor":        sql.Function1(NewFloor),
 	"round":        sql.FunctionN(NewRound),
->>>>>>> b13c3eed
 }