--- conflicted
+++ resolved
@@ -123,14 +123,8 @@
 }
 
 func (u *UpdateSource) getChildSchema() (sql.Schema, error) {
-<<<<<<< HEAD
-	switch n := u.Child.(type) {
-	case JoinNode, *IndexedJoinSorter:
-		return n.Schema(), nil
-=======
 	if nodeHasJoin(u.Child) {
 		return u.Child.Schema(), nil
->>>>>>> 400af435
 	}
 
 	table, err := getUpdatable(u.Child)
